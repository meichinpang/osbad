--- conflicted
+++ resolved
@@ -104,16 +104,11 @@
 
     Returns:
         np.ndarray: A 1D array of distances between each feature vector and the
-        centroid.
+        centroid.   
 
     Raises:
-<<<<<<< HEAD
-        ValueError: If required parameters (``p`` for Minkowski or 
-            ``inv_cov_matrix`` for Mahalanobis) are not provided.
-=======
         ValueError: If required parameters (``p`` for Minkowski or
         ``inv_cov_matrix`` for Mahalanobis) are not provided.
->>>>>>> d0cf5d20
     """
     metric = distance_metrics[metric_name]
     if metric_name == "minkowski":
@@ -175,20 +170,12 @@
               the outliers.
             - mad_max_limit (float): The upper limit used for outlier detection
               based on MAD.
-<<<<<<< HEAD
-
-    Note:
-        This function relies on ``_compute_mad_outliers`` from `stats` module,
-        which calculates the MAD factor if not provided and applies the threshold
-        to identify anomalous points.
-=======
 
     .. note::
 
         This function relies on ``_compute_mad_outliers`` from `stats` module,
         which calculates the MAD factor if not provided and applies the
         threshold to identify anomalous points.
->>>>>>> d0cf5d20
     """
 
 
@@ -340,11 +327,7 @@
             annotated on the plot.
 
         norm (bool): If normalized distances are used for contour plot set
-<<<<<<< HEAD
-            to `True`. Else `False`.
-=======
         to `True`. Else `False`.
->>>>>>> d0cf5d20
 
     Returns:
         mpl.axes._axes.Axes: The matplotlib Axes object containing the contour
