"""
Hyperparameter tuning utilities for PyOD models with Optuna.

This module provides building blocks to define search spaces, create model
instances, run Optuna studies, summarize/aggregate best trials, visualize
Pareto fronts (recall vs. precision), and export results to CSV files. It
covers six anomaly-detection models: Isolation Forest, KNN, GMM, LOF, PCA,
and AutoEncoder.

Key features:
    - ``ModelConfigDataClass``: Frozen dataclass bundling the Optuna
      search-space function (``hp_space``), model configuration with
      tuned hyperparameters (``model_param``), model configuration without
      hyperparameters tuning (``baseline_model_param``) and the probability
      column index for outliers (``proba_col``).
    - ``MODEL_CONFIG``: Registry mapping model IDs (``iforest``, ``knn``,
      ``gmm``, ``lof``, ``pca``, ``autoencoder``) to their
      ``ModelConfigDataClass``.
    - ``objective``: Generic Optuna objective function that can handle both
      supervised hyperparameter tuning and unsupervised hyperparameter tuning.
      Samples params, builds the model, predicts outliers, and returns
      performance metrics.
    - ``trade_off_trials_detection``: Finds best compromised solutions or
      trials based on the most frequent pair of objective values.
    - ``aggregate_param_method``: Aggregate a list of values via ``median``,
      ``median_int``, or ``mode`` (with deterministic tie-breaking by
      ``mode``).
    - ``aggregate_best_trials``: Collect parameters from ``study.best_trials``
      and produce a single-row DataFrame of aggregated hyperparameters.
    - ``plot_proxy_pareto_front``: Plot the Pareto front with proxy evaluation 
      metrics, and save to the artifacts folder.
    - ``evaluate_hp_perfect_score_pct``: Compute the percentage of trials
      with perfect recall and precision (value == 1) and log per-trial
      scores.
    - ``plot_pareto_front``: Plot the Pareto front (recall vs. precision),
      annotate perfect-score percentages, and save to the artifacts folder.
    - ``plot_proxy_pareto_front``: Plot the Pareto front for proxy metrics
      (loss score vs. inlier score), annotates best compromised solution, 
      and save to the artifacts folder.
    - ``export_current_hyperparam``: Append best hyperparameters for a cell
      to a CSV (skips if already present) and return the updated DataFrame.
    - ``export_current_model_metrics``: Append evaluation metrics for a
      (model, cell) pair to a CSV (skips if already present) and return the
      updated DataFrame.

Configuration:
    - ``RANDOM_STATE``: Shared random seed used by model factories.
    - ``bconf.PIPELINE_OUTPUT_DIR``: Base directory where per-cell figures
      are saved.

.. code-block::

    import osbad.hyperparam as hp
"""
# Standard library
import logging
import os
import pathlib
import sys
from dataclasses import dataclass
from importlib import reload
from statistics import mode
from typing import Any, Callable, Dict, List, Literal, Tuple, Union, Optional

# Third-party libraries
import fireducks.pandas as pd
import matplotlib as mpl
import matplotlib.pyplot as plt
import numpy as np
<<<<<<< HEAD
from collections import Counter
=======
from scipy.ndimage import uniform_filter1d
>>>>>>> d0cf5d20
import optuna
from matplotlib import rcParams
import pyod
import torch
from pyod.models.auto_encoder import AutoEncoder
from pyod.models.gmm import GMM
from pyod.models.iforest import IForest
from pyod.models.knn import KNN
from pyod.models.lof import LOF
from pyod.models.pca import PCA
from scipy.ndimage import uniform_filter1d

rcParams["text.usetex"] = True

# Custom osbad library for anomaly detection
import osbad.config as bconf
from osbad.config import CustomFormatter
from osbad.model import ModelRunner

# Initiate logging for methods --------------------------------------------

def _customize_logger(
    logger_name: str,
    output_log: bool=True) -> logging.Logger:
    """
    Create and configure a custom logger.

    This function initializes a logger with the specified name and
    configures its logging level based on ``output_log``. Logs are
    formatted with ``CustomFormatter`` and streamed to ``sys.stdout``.
    Existing handlers are cleared to prevent duplicate outputs.

    Args:
        logger_name (str): Name assigned to the logger instance.
        output_log (bool, optional): If True, sets logging level to
            ``logging.INFO``. If False, sets logging level to
            ``logging.WARNING``. Defaults to True.

    Returns:
        logging.Logger: Configured logger instance.
    """
    logger_name = logger_name
    logger = logging.getLogger(logger_name)

    # Logging levels: DEBUG, INFO, WARNING, ERROR, CRITICAL
    if output_log:
        logger_level = logging.INFO
    else:
        logger_level = logging.WARNING

    logger.setLevel(logger_level)

    # use sys.stdout to output logging to notebook without red boxes around log
    _ch = logging.StreamHandler(sys.stdout)
    _ch.setLevel(logger_level)

    _ch.setFormatter(CustomFormatter())

    # To remove duplicated output from loggers
    # https://stackoverflow.com/questions/7173033/duplicate-log-output-when-using-python-logging-module
    if (logger.hasHandlers()):
        logger.handlers.clear()

    logger.addHandler(_ch)

    return logger

# Shared seed
RANDOM_STATE = 42

# Device for AutoEncoder model
AE_DEVICE = torch.device(
    "cuda" if torch.cuda.is_available()
    else "cpu")


# Config plumbing ------------------------------------------------------------

# HpSpaceFuncType is a type alias
# a function that takes an optuna.trial.Trial and returns a dict of
# hyperparameters
HpSpaceFuncType = Callable[[optuna.trial.Trial], Dict[str, Any]]
"""
A type alias for a function that takes an ``optuna.trial.Trial`` as input and
returns a dictionary mapping hyperparameter names ``str`` to their suggested
values ``Any``.

Example:
    .. code-block::

        def knn_hp_space(trial: optuna.trial.Trial) -> Dict[str, Any]:

            hyperparam_dict =  {
                "contamination": trial.suggest_float(
                    "contamination", 0.0, 0.5),
                "n_neighbors": trial.suggest_int(
                    "n_neighbors", 2, 50, step=2),
                "method": trial.suggest_categorical(
                    "method", ["largest", "mean", "median"]),
                "metric": trial.suggest_categorical(
                    "metric", ["minkowski", "euclidean", "manhattan"]),
                "threshold": trial.suggest_float(
                    "threshold", 0.0, 1.0),
            }

            return hyperparam_dict
"""

# ----------------------------------------------------------------------------
# ModelParamFuncType is a type alias
# a function that takes that dict of hyperparameters and
# returns a model instance
ModelParamFuncType  = Callable[[Dict[str, Any]], Any]
"""
A type alias for a function type that takes a dictionary of hyperparameters
as input ``Dict[str, Any]`` and returns a model instance
(e.g., KNN, IForest, GMM) ``Any``.

Example:
    .. code-block::

        input_hyperparam_dict = {
            "contamination": 0.1,
            "n_neighbors": 10,
            "method": "mean",
            "metric": "euclidean",
            "threshold": 0.5,
        }

        def knn_model_param(param: Dict[str, Any]) -> Any:

            model_instance = KNN(
                contamination=param["contamination"],
                n_neighbors=param["n_neighbors"],
                method=param["method"],
                metric=param["metric"],
                n_jobs=-1,
            )

            return model_instance

        # output will be:
        # KNN(contamination=0.1, n_neighbors=10, method="mean",
        # metric="euclidean", n_jobs=-1)
"""

PyODModelType = Union[
    pyod.models.iforest.IForest,
    pyod.models.knn.KNN,
    pyod.models.gmm.GMM,
    pyod.models.lof.LOF,
    pyod.models.pca.PCA,
    pyod.models.auto_encoder.AutoEncoder]
"""Type alias for supported PyOD anomaly detection models.

This alias unifies the set of PyOD estimators commonly used in the
benchmarking pipeline, enabling consistent type annotations and
improved readability.

Supported models:
    * ``IForest``: Isolation Forest model.
    * ``KNN``: K-Nearest Neighbors–based outlier detector.
    * ``GMM``: Gaussian Mixture Model for density-based detection.
    * ``LOF``: Local Outlier Factor for neighborhood-based detection.
    * ``PCA``: Principal Component Analysis for subspace-based detection.
    * ``AutoEncoder``: Neural network–based autoencoder for
      reconstruction-based detection.
"""

# ----------------------------------------------------------------------------
# Declares an immutable container class.
# Once created, its fields can’t be changed.
@dataclass(frozen=True)
class ModelConfigDataClass:
    """
    Immutable container class for the model configuration.

    Stores the search space function for Optuna trials, the model
    factory function, and the probability column index used for
    PyOD estimators.
    """
    hp_space: HpSpaceFuncType
    """
    Function that defines the hyperparameter search space for an Optuna trial.
    """

    model_param: ModelParamFuncType
    """
    Function that builds a model instance from a set of hyperparameters.
    """

    # Model instance without hyperparameter tuning
    baseline_model_param: Optional[Callable[[], PyODModelType]] = None
    """
    Function that builds a model instance without hyperparameter tuning.
    """

    # For PyOD estimators:
    # column 0 = probability of being inlier (normal)
    # column 1 = probability of being outlier
    proba_col: int = 1
    """
    Index of the probability column in PyOD estimators. Column 0 is the inlier
    probability, and column 1 is the outlier probability. Defaults to 1.
    """

# Model registry -------------------------------------------------------------
# Taking external hp schema as input to the hyperparameter tuning

def _suggest_float(trial, schema, name: str):
    params = {**schema.get(name)}
    suggest_float_trial = trial.suggest_float(
        name,
        low=params["low"],
        high=params["high"])

    return suggest_float_trial

def _suggest_int(trial, schema, name: str):
    params = {**schema.get(name)}
    suggest_int_trial = trial.suggest_int(
        name,
        low=params["low"],
        high=params["high"])

    return suggest_int_trial

def _suggest_categorical(trial, schema, name: str):
    """
    Suggest a categorical parameter using a list from schema.

    Args:
        trial (optuna.trial.Trial): Optuna trial object used to suggest
            parameters.
        schema (dict): Dictionary containing hyperparameter schema. For
            categorical parameters, the value should be a list of choices.
        name (str): Name of the hyperparameter to retrieve.

    Returns:
        Any: The value selected from the list of categorical choices.

    Raises:
        ValueError: If the schema value for the given name is not a list.
    """
    choices = schema.get(name)

    if not isinstance(choices, list):
        raise ValueError(
            f"Expected a list of choices for '{name}', "
            f"but got {type(choices).__name__}"
        )

    return trial.suggest_categorical(name, choices)

# ----------------------------------------------------------------------------
# Reload the config module to refresh in-memory variables
# especially after updating parameters during runtime
reload(bconf)

DATA_SOURCE: Literal["tohoku", "severson"] = bconf.HP_DATA_SOURCE
"""
Global selector for the active hyperparameter data source.

Loaded from ``bconf.HP_DATA_SOURCE`` during import to keep module
state aligned with the currently configured dataset registry.
"""

def _grab(model: str):
    """
    Retrieve hyperparameter configuration for a given model and data source.

    This function dynamically retrieves the hyperparameter configuration
    dictionary for a specified model by constructing the attribute name
    based on the model identifier and the global DATA_SOURCE setting.

    Args:
        model (str): The model identifier (e.g., "iforest", "knn", "gmm",
            "lof", "pca", "autoencoder").

    Returns:
        Dict[str, Any]: The hyperparameter configuration dictionary for the
            specified model and data source combination.

    Raises:
        AttributeError: If the constructed attribute name does not exist in
            the bconf module.

    Example:
        .. code-block::

            DATA_SOURCE = "tohoku"
            _IFOREST_HP_CONFIG = _grab("iforest")
    """
    suffix = DATA_SOURCE.lower()
    attr = f"_{model}_hp_config_{suffix}"
    return getattr(bconf, attr)

_IFOREST_HP_CONFIG = _grab("iforest")
_KNN_HP_CONFIG = _grab("knn")
_GMM_HP_CONFIG = _grab("gmm")
_LOF_HP_CONFIG = _grab("lof")
_PCA_HP_CONFIG = _grab("pca")
_AUTOENCODER_HP_CONFIG = _grab("autoencoder")
"""
Hyperparameter schema cache for supported anomaly detection models.

Each constant stores the preloaded hyperparameter configuration for a
specific PyOD estimator under the active ``DATA_SOURCE`` selection.
"""

MODEL_CONFIG: Dict[str, ModelConfigDataClass] = {
    "iforest": ModelConfigDataClass(
        hp_space=lambda trial: {
            "contamination": _suggest_float(
                trial, _IFOREST_HP_CONFIG, "contamination"),
            "n_estimators": _suggest_int(
                trial, _IFOREST_HP_CONFIG, "n_estimators"),
            "max_samples": _suggest_int(
                trial, _IFOREST_HP_CONFIG, "max_samples"),
            "threshold": _suggest_float(
                trial, _IFOREST_HP_CONFIG, "threshold"),
        },
        model_param=lambda param: IForest(
            behaviour="new",
            contamination=param["contamination"],
            n_estimators=param["n_estimators"],
            max_samples=param["max_samples"],
            random_state=RANDOM_STATE,
            n_jobs=-1
        ),
        baseline_model_param=lambda: IForest(
            behaviour="new",
            random_state=RANDOM_STATE,
            n_jobs=-1
        ),
    ),
    "knn": ModelConfigDataClass(
        hp_space=lambda trial: {
            "contamination": _suggest_float(
                trial, _KNN_HP_CONFIG, "contamination"),
            "n_neighbors": _suggest_int(
                trial, _KNN_HP_CONFIG, "n_neighbors"),
            "method": _suggest_categorical(
                trial, _KNN_HP_CONFIG, "method"),
            "metric": _suggest_categorical(
                trial, _KNN_HP_CONFIG, "metric"),
            "threshold": _suggest_float(
                trial, _KNN_HP_CONFIG, "threshold"),
        },
        model_param=lambda param: KNN(
            contamination=param["contamination"],
            n_neighbors=param["n_neighbors"],
            method=param["method"],
            metric=param["metric"],
            n_jobs=-1
        ),
        baseline_model_param=lambda: KNN(
            n_jobs=-1
        ),
    ),
    "gmm": ModelConfigDataClass(
        hp_space=lambda trial: {
            "n_components": _suggest_int(
                trial, _GMM_HP_CONFIG, "n_components"),
            "covariance_type": _suggest_categorical(
                trial, _GMM_HP_CONFIG, "covariance_type"),
            "init_param": _suggest_categorical(
                trial, _GMM_HP_CONFIG, "init_param"),
            "contamination": _suggest_float(
                trial, _GMM_HP_CONFIG, "contamination"),
            "threshold": _suggest_float(
                trial, _GMM_HP_CONFIG, "threshold"),
        },
        model_param=lambda param: GMM(
            n_components=param["n_components"],
            covariance_type=param["covariance_type"],
            init_params=param["init_param"],
            contamination=param["contamination"],
            random_state=RANDOM_STATE
        ),
        baseline_model_param=lambda: GMM(
            n_components=2,
            random_state=RANDOM_STATE
        ),
    ),
    "lof": ModelConfigDataClass(
        hp_space=lambda trial: {
            "n_neighbors": _suggest_int(
                trial, _LOF_HP_CONFIG, "n_neighbors"),
            "leaf_size": _suggest_int(
                trial, _LOF_HP_CONFIG, "leaf_size"),
            "metric": _suggest_categorical(
                trial, _LOF_HP_CONFIG, "metric"),
            "contamination": _suggest_float(
                trial, _LOF_HP_CONFIG, "contamination"),
            "threshold": _suggest_float(
                trial, _LOF_HP_CONFIG, "threshold"),
        },
        model_param=lambda param: LOF(
            n_neighbors=param["n_neighbors"],
            leaf_size=param["leaf_size"],
            metric=param["metric"],
            contamination=param["contamination"],
            novelty=True,
            n_jobs=-1
        ),
        baseline_model_param=lambda: LOF(
            novelty=True,
            n_jobs=-1
        ),
    ),
    "pca": ModelConfigDataClass(
        hp_space=lambda trial: {
            "n_components": _suggest_int(
                trial, _PCA_HP_CONFIG, "n_components"),
            "contamination": _suggest_float(
                trial, _PCA_HP_CONFIG, "contamination"),
            "threshold": _suggest_float(
                trial, _PCA_HP_CONFIG, "threshold"),
        },
        model_param=lambda param: PCA(
            n_components=param["n_components"],
            contamination=param["contamination"]
        ),
        baseline_model_param=lambda: PCA(
            n_components=2,
        ),
    ),
    "autoencoder": ModelConfigDataClass(
        hp_space=lambda trial: {
            "batch_size": _suggest_int(
                trial, _AUTOENCODER_HP_CONFIG, "batch_size"),
            "epoch_num": _suggest_int(
                trial, _AUTOENCODER_HP_CONFIG, "epoch_num"),
            "learning_rate": _suggest_float(
                trial, _AUTOENCODER_HP_CONFIG, "learning_rate"),
            "dropout_rate": _suggest_float(
                trial, _AUTOENCODER_HP_CONFIG, "dropout_rate"),
            "threshold": _suggest_float(
                trial, _AUTOENCODER_HP_CONFIG, "threshold"),
        },
        # hidden_neuron_list = The number of neurons per hidden layers.
        # So the network has the structure as
        # [feature_size, 64, 32, 32, 64, feature_size]
        model_param=lambda param: AutoEncoder(
            batch_size=param["batch_size"],
            epoch_num=param["epoch_num"],
            lr=param["learning_rate"],
            dropout_rate=param["dropout_rate"],
            hidden_neuron_list=[2, 64, 32, 32, 64, 2],
            optimizer_name="adam",
            device=AE_DEVICE,
            random_state=RANDOM_STATE
        ),
        baseline_model_param=lambda: AutoEncoder(
            hidden_neuron_list=[2, 64, 32, 32, 64, 2],
            device=AE_DEVICE,
            optimizer_name="adam",
            random_state=RANDOM_STATE
        ),
    ),
}
"""
Dictionary mapping model identifiers to their configurations.

Each entry contains a ModelConfigDataClass object that defines the search
space for Optuna hyperparameter optimization (`hp_space`) and a
factory function (`model_param`) to create the corresponding model
with the chosen hyperparameters.

The following model identifiers are supported:
    - "iforest": Isolation Forest
    - "knn": k-Nearest Neighbors
    - "gmm": Gaussian Mixture Model
    - "lof": Local Outlier Factor
    - "pca": Principal Component Analysis
    - "autoencoder": AutoEncoder

Args:
    key (str): Model identifier.
    value (ModelConfigDataClass): Configuration for searching hyperparameters
        and to instantiate the corresponding model creation based on the
        hyperparameter search space.
"""

# Generic Optuna objective ---------------------------------------------------


def objective(
    trial: optuna.trial.Trial,
    model_id: Literal["iforest","knn","gmm","lof","pca","autoencoder"],
    df_feature_dataset: pd.DataFrame,
    selected_feature_cols: list,
    selected_cell_label: str,
    df_benchmark_dataset: Optional[pd.DataFrame] = None,
) -> Tuple[float, float]:

    """
    Optimize model hyperparameters using Optuna trial.

    This function evaluates a given anomaly detection model by sampling
    hyperparameters from the trial, training the model, predicting
    outliers, and computing evaluation metrics. If a benchmark dataset
    is provided, recall and precision are computed. Otherwise, proxy
    evaluation metrics are used based on cycle index and model input
    features.

    Args:
        trial (optuna.trial.Trial): Optuna trial object used to
            suggest hyperparameters.
        model_id (Literal): Identifier of the model to optimize. Must be
            one of "iforest", "knn", "gmm", "lof", "pca", or
            "autoencoder".
        df_feature_dataset (pd.DataFrame): Feature dataset containing
            model input features.
        selected_feature_cols (list): List of selected feature column names.
        selected_cell_label (str): Label identifying the cell for which
            the model is being trained.
        df_benchmark_dataset (Optional[pd.DataFrame]): Benchmark dataset
            used to evaluate predicted outliers. If None, proxy evaluation
            is performed.

    Returns:
        Tuple[float, float]: If benchmark dataset is provided, returns
        recall and precision scores. Otherwise, returns loss score and
        inliers score from proxy evaluation.

    Example:
        .. code-block::

            import optuna
            import osbad.hyperparam as hp

            # Reload the hp module to refresh in-memory variables
            # especially after updating parameters
            from importlib import reload
            reload(hp)

            # Check if the schema in the script has been updated
            # based on the latest updated constraints
            print("Current hyperparameter config:")
            print(hp._IFOREST_HP_CONFIG)
            print("-"*70)

            # Instantiate an optuna study for iForest model
            sampler = optuna.samplers.TPESampler(seed=42)

            selected_feature_cols = (
                "log_max_diff_dQ",
                "log_max_diff_dV")

            if_study = optuna.create_study(
                study_name="iforest_hyperparam",
                sampler=sampler,
                directions=["maximize","maximize"])

            if_study.optimize(
                lambda trial: hp.objective(
                    trial,
                    model_id="iforest",
                    df_feature_dataset=df_features_per_cell,
                    selected_feature_cols=selected_feature_cols,
                    df_benchmark_dataset=df_selected_cell,
                    selected_cell_label=selected_cell_label),
                n_trials=20)
    """

    cfg = MODEL_CONFIG[model_id]
    params = cfg.hp_space(trial)

    runner = ModelRunner(
        cell_label=selected_cell_label,
        df_input_features=df_feature_dataset,
        selected_feature_cols=selected_feature_cols)

    if df_benchmark_dataset is not None:

        Xdata = runner.create_model_x_input()
        model = cfg.model_param(params)
        model.fit(Xdata)

        proba = model.predict_proba(Xdata)  # shape (n_samples, 2)
        (pred_outlier_indices,
        pred_outlier_score) = runner.pred_outlier_indices_from_proba(
            proba=proba,
            threshold=params["threshold"],
            outlier_col=cfg.proba_col
        )
        recall, precision = runner.evaluate_indices(
            df_benchmark_dataset, pred_outlier_indices)

        return recall, precision

    else:
        # Xdata: with cycle index and two anomaly detection features
        Xdata = runner.create_model_x_input()

        #extract cycle index predictor for regression proxy
        cycle_idx = Xdata[:,0].reshape(-1,1)

        #extract target features for Pyod model and regression proxy
        features = Xdata[:,1:]

        model = cfg.model_param(params)
        model.fit(features)

        proba = model.predict_proba(features)  # shape (n_samples, 2)
        (pred_outlier_indices,
         pred_outlier_score) = runner.pred_outlier_indices_from_proba(
            proba=proba,
            threshold=params["threshold"],
            outlier_col=cfg.proba_col
        )

        loss_score, inliers_score = runner.proxy_evaluate_indices(
            pred_outlier_indices, cycle_idx, features)

        if inliers_score < 0.5:
            raise optuna.TrialPruned()

        return loss_score, inliers_score

def trade_off_trials_detection(
        study: optuna.study.Study,
        ) -> List[optuna.trial.FrozenTrial]:
    """
    Identifies and returns the list of trials from the best trials in an
    Optuna study that share the most frequently occurring combination of 
    objective values.

    This function is useful in multi-objective optimization scenarios where 
    multiple trials may be considered optimal. It selects the subset of trials
    that exhibit the most common trade-off between the two objectives.

    Args:
        study (optuna.study.Study): An Optuna study object containing completed 
            trials.
    Returns:
        List[optuna.trial.FrozenTrial]: A list of FrozenTrial objects that 
        match the most frequent pair of objective values among the best trials.
    """
    obj_scores = [(trial.values[0], trial.values[1])
                for trial in study.best_trials]
    
    freq_counter = Counter(obj_scores)

    high_frq_obj_score = list(freq_counter.most_common(1)[0][0])

    optimal_trials_list = [trial for trial in study.best_trials
                                if round(trial.values[0], 4) ==
                                round(high_frq_obj_score[0], 4)
                                and round(trial.values[1], 4) ==
                                round(high_frq_obj_score[1], 4)]

    return optimal_trials_list

# Generic aggregation of best trials -----------------------------------------

Agg = Literal["median", "mean", "median_int", "mean_int", "mode"]
"""
Type alias for the aggregation methods.

Represents allowed strategies for aggregating a list of values:

    - "median": Returns the median as a float.
    - "mean": Returns the mean as a float.
    - "median_int": Returns the median as an integer.
    - "mean_int": Returns the mean as an integer.
    - "mode": Returns the most frequent value.
"""

def aggregate_param_method(values: List[Any], how: Agg):
    """
    Aggregate a list of values using the given method.

    Supports median and mean as float, median_int and mean_int as integer
    and mode for strings. Raises ValueError if an unsupported method is
    provided.

    Args:
        values (List[Any]): List of values to aggregate.
        how (Agg): Aggregation method, one of ``median``, ``mean``,
            ``median_int``, ``mean_int`` or ``mode``.

    Returns:
        Any: Aggregated result based on the specified method.

    Raises:
        ValueError: If ``how`` is not a supported aggregation method.

    Example:
        .. code-block::

            >>> aggregate_param_method([500, 300, 250, 400, 200], "median")
            300.0
            >>> aggregate_param_method([500, 300, 250, 400, 200], "median_int")
            300
            >>> aggregate_param_method(
                ['manhattan', 'manhattan', 'euclidean',
                'manhattan', 'minkowski'], "mode")
            'manhattan'

    .. Note::

        If there is a tie in the most frequent parameter, for example,
        ``method`` = ``['largest','largest','median','median','mean']``,
        the first most frequent parameter ``largest`` will be chosen.
        """
    if how == "median":
        return float(np.median(values))
    if how == "mean":
        return float(np.mean(values))
    if how == "median_int":
        return int(np.median(values))
    if how == "mean_int":
        return int(np.mean(values))
    if how == "mode":
        return mode(values)
    raise ValueError(how)

def aggregate_best_trials(
    best_trials: List[optuna.trial.FrozenTrial],
    cell_label: str,
    model_id: str,
    schema: Dict[str, Agg],
) -> pd.DataFrame:
    """
    Aggregate parameters from the best Optuna trials.

    Collects hyperparameters from the best trials of a study and
    aggregates them using rules defined in the schema. Each parameter
    is reduced to a single representative value using median,
    median_int, or mode.

    Args:
        best_trials (List[optuna.trial.FrozenTrial]): A list of best
            trials obtained using Pareto optimization or the additional
            frequency analysis step in case of proxy hyperparameter tuning
            method.
        cell_label (str): Identifier for the experimental cell.
        model_id (str): Identifier of the ML-model. Allowed values are
            "iforest", "knn", "gmm", "lof", "pca", "autoencoder".
        schema (Dict[str, Agg]): Mapping of parameter names to
            aggregation strategies. Allowed values are "median",
            "median_int", and "mode".

    Returns:
        pd.DataFrame: A single-row DataFrame containing the model ID,
        cell label, and aggregated hyperparameters.

    Example:
        .. code-block::

            schema_knn = {
                "contamination": "median",
                "n_neighbors": "median_int",
                "method": "mode",
                "metric": "mode",
                "threshold": "median"}

            df_knn = hp.aggregate_best_trials(
                study.best_trials,
                cell_label=selected_cell_label,
                model_id="knn",
                schema=schema_knn)
        """

    if not best_trials:
        return pd.DataFrame(
            [{"ml_model": model_id, "cell_index": cell_label}])

    # An example schema for knn
    # schema_knn = {
    #     "contamination": "median",
    #     "n_neighbors": "median_int",
    #     "method": "mode",
    #     "metric": "mode",
    #     "threshold": "median",
    # }

    collected_param_dict = {k: [] for k in schema.keys()}

    # Initialize an empty dict to store best trials hyperparameter
    # where k correspond to the keys from the schema:
    # collected_param_dict = {
    #   'contamination': [], 'n_neighbors': [],
    #   'method': [], 'metric': [], 'threshold': []}

    # Extract the parameters from the best trial of the optuna optimization
    # And store them in collected_param_dict
    for tr in best_trials:
        for p in schema.keys():
            collected_param_dict[p].append(tr.params[p])

    # If there are 8 best trials output from the optuna study,
    # collected_param_dict will store the param of each best trial in the dict

    # collected_param_dict = {
    # 'contamination': [0.21597250932105788, 0.15230688458668534,
    #                   0.17837666334679464, 0.31164906341377896,
    #                   0.40562173451259353, 0.4049830638482713,
    #                   0.1941324729699589, 0.42551617277539],
    # 'n_neighbors': [16, 6, 16, 18, 36, 8, 40, 10],
    # 'method': ['largest','largest','median','median','largest',
    #            'mean', 'median', 'mean'],
    # 'metric': ['manhattan', 'manhattan', 'euclidean', 'manhattan',
    #            'manhattan', 'euclidean', 'euclidean', 'minkowski'],
    # 'threshold': [0.19967378215835974, 0.2587799816000169,
    #               0.1987156815341724, 0.4722149251619493,
    #               0.3476334304965827, 0.18131949650344986,
    #               0.4523263128776084, 0.1499228256998617]}

    # Some hyperparameter in PyOD require specific type
    # For example:
    # For iForest: n_estimators and max_samples must have the type int
    # For knn: method and metric must have the type str
    # Use the aggregare_param_method to calculate the median parameter or
    # most frequent param out of the best trials.

    # aggregated =  {
    #   'contamination': 0.2638107863674184,
    #   'n_neighbors': 16,
    #   'method': 'largest',
    #   'metric': 'manhattan',
    #   'threshold': 0.22922688187918833}

    aggregated = {}
    for name, how in schema.items():
        aggregated[name] = aggregate_param_method(
            collected_param_dict[name],
            how)

    # Standardized output keys
    out = {"ml_model": model_id, "cell_index": cell_label}
    out.update(aggregated)
    return pd.DataFrame([out])

def plot_proxy_pareto_front(
    model_study: optuna.study.study.Study,
    best_trials_list: List[optuna.trial.FrozenTrial],
    selected_cell_label: str,
    fig_title: str) -> None:

    """
    Plot and save the Pareto front of proxy evaluation metrics
    i.e. loss scores vs. inliers count scores.

    This function generates a Pareto front plot from an Optuna study
    that optimizes for both regression loss and predicted inlier count score.
    The plot also highlights the best compromised solution or trade-off 
    solution obtained using frequency analysis out of all pareto-optimal 
    trials.

    Args:
        model_study (optuna.study.study.Study): Optuna study object
            containing trials with recall and precision scores as
            objectives.
        best_trials_list (List[optuna.trial.FrozenTrial]): A list of best
            trials obtained using frequency analysis step in case of proxy
            hyperparameter tuning method.
        selected_cell_label (str): Identifier for the evaluated cell,
            used to generate the output file path.
        fig_title (str): Title of the plot and basis for the output file
            name.
        output_log_status (bool, optional): If True, enables logging of
            intermediate evaluation steps. Defaults to False.

    Returns:
        None: The function saves the Pareto front plot as a PNG file in
        the artifacts directory associated with the selected cell.

    Example:
        .. code-block::

            hp.plot_proxy_pareto_front(
                if_study,
                selected_cell_label,
                fig_title="Isolation Forest Pareto Front")
    """
    # extracting loss score value and inlier score value at knee point
    loss_infl = best_trials_list[0].values[0]
    inlier_infl = best_trials_list[0].values[1]

    # plotting pareto front with proxy metrics
    axplot = optuna.visualization.matplotlib.plot_pareto_front(
        model_study,
        target_names=[
            "pred_mse_score",
            "pred_inlier_score"])

    axplot.scatter(
        loss_infl, inlier_infl,
        marker='X',
        color='green',
        label='Best Compromise Solution')

    #axplot.axis("equal")
    axplot.set_xlim([0,1.05])

    axplot.set_xlabel(
        "Regression loss score",
        color="black",
        fontsize=14)

    axplot.set_ylabel(
        "Inlier count score",
        color="black",
        fontsize=14)

    axplot.set_title(
        fig_title,
        fontsize=16)

    axplot.legend(
        loc='right',
        fontsize=10)

    axplot.patch.set_facecolor("white")
    axplot.spines["bottom"].set_color("black")
    axplot.spines["top"].set_color("black")
    axplot.spines["left"].set_color("black")
    axplot.spines["right"].set_color("black")

    axplot.grid(
        color="grey",
        linestyle="-",
        linewidth=0.25,
        alpha=0.7)

    # convert the fig title to snake_case for filepath standardization
    output_fig_filename = (
        fig_title.casefold().replace(" ","_")
        + "_" + selected_cell_label
        + ".png")

    selected_cell_artifacts_dir = bconf.artifacts_output_dir(
        selected_cell_label)

    fig_output_path = (
        selected_cell_artifacts_dir.joinpath(output_fig_filename))

    plt.savefig(
        fig_output_path,
        dpi=600,
        bbox_inches="tight")


def evaluate_hp_perfect_score_pct(
    model_study: optuna.study.study.Study,
    output_log_bool: bool=True):
    """
    Evaluate percentage of trials with the perfect recall and precision score.

    This function analyzes an Optuna study and calculates the percentage
    of trials that achieved a perfect recall score of 1 and a perfect
    precision score of 1. Trial-level recall and precision values are
    logged for inspection. The function provides an overview of how often
    hyperparameter trials reach ideal performance.

    Args:
        model_study (optuna.study.study.Study): Optuna study object
            containing hyperparameter optimization trials. Each trial is
            expected to have recall and precision as its objective values.
        output_log_bool (bool, optional): If True, enables logging output.
            Defaults to True.

    Returns:
        Tuple[float, float]: A tuple containing:
            - recall_score_pct (float): Percentage of trials with recall=1.
            - precision_score_pct (float): Percentage of trials with
              precision=1.

    Example:
        .. code-block::

            sampler = optuna.samplers.TPESampler(seed=42)

            selected_feature_cols = (
                "log_max_diff_dQ",
                "log_max_diff_dV")

            if_study = optuna.create_study(
                study_name="iforest_hyperparam",
                sampler=sampler,
                directions=["maximize","maximize"])

            if_study.optimize(
                lambda trial: hp.objective(
                    trial,
                    model_id="iforest",
                    df_feature_dataset=df_features_per_cell,
                    selected_feature_cols=selected_feature_cols,
                    df_benchmark_dataset=df_selected_cell,
                    selected_cell_label=selected_cell_label),
                n_trials=20)

            (recall_score_pct,
            precision_score_pct) = hp.evaluate_hp_perfect_score_pct(
                model_study=if_study)
    """
    total_hp_trial = len(model_study.trials)

    logger = _customize_logger(
        logger_name="hp_perfect_score_pct",
        output_log=output_log_bool)

    logger.info(f"Total trial count: {total_hp_trial}")

    # ------------------------------------------------------------------
    # extract the recall and precision score per trial
    recall_score_list = []
    precision_score_list = []

    for trial_idx in range(total_hp_trial):
        eval_score = model_study.trials[trial_idx].values

        recall_score_per_trial = eval_score[0]
        precision_score_per_trial = eval_score[1]


        logger.info(f"Trial {trial_idx}:\n" +
            f"Recall score per trial: {recall_score_per_trial}\n" +
            f"Precision score per trial: {precision_score_per_trial}")
        logger.info("-"*70)
        recall_score_list.append(recall_score_per_trial)
        precision_score_list.append(precision_score_per_trial)

    # ------------------------------------------------------------------
    # Calculate the percentage of recall score = 1 among all trials
    recall_score_arr = np.array(recall_score_list)

    # boolean mask for score equals to 1
    mask = (recall_score_arr == 1)

    # count score equals to 1
    perfect_score_count = np.sum(mask)
    recall_score_pct = ((perfect_score_count/total_hp_trial)*100)
    logger.info(f"Percentage perfect recall score: {recall_score_pct}")

    # ------------------------------------------------------------------
    # Calculate the percentage of precision score = 1 among all trials
    precision_score_arr = np.array(precision_score_list)

    # boolean mask for score equals to 1
    mask = (precision_score_arr == 1)

    # count score equals to 1
    perfect_score_count = np.sum(mask)
    precision_score_pct = ((perfect_score_count/total_hp_trial)*100)
    logger.info(f"Percentage perfect precision score: {precision_score_pct}")
    logger.info("*"*100)

    return recall_score_pct, precision_score_pct

def plot_pareto_front(
    model_study: optuna.study.study.Study,
    selected_cell_label: str,
    fig_title: str,
    output_log_status: bool=False) -> None:
    """
    Plot and save the Pareto front of recall vs. precision scores.

    This function generates a Pareto front plot from an Optuna study
    that optimizes for both recall and precision. The plot includes an
    annotation showing the percentage of trials with perfect recall and
    precision scores. The figure is customized with labels, legends, and
    formatting before being saved as a PNG file.

    Args:
        model_study (optuna.study.study.Study): Optuna study object
            containing trials with recall and precision scores as
            objectives.
        selected_cell_label (str): Identifier for the evaluated cell,
            used to generate the output file path.
        fig_title (str): Title of the plot and basis for the output file
            name.
        output_log_status (bool, optional): If True, enables logging of
            intermediate evaluation steps. Defaults to False.

    Returns:
        None: The function saves the Pareto front plot as a PNG file in
        the artifacts directory associated with the selected cell.

    Example:
        .. code-block::

            hp.plot_pareto_front(
                if_study,
                selected_cell_label,
                fig_title="Isolation Forest Pareto Front")
        """

    (recall_score_pct,
     precision_score_pct) = evaluate_hp_perfect_score_pct(
     model_study,
     output_log_bool=output_log_status)


    axplot = optuna.visualization.matplotlib.plot_pareto_front(
        model_study,
        target_names=[
            "pred_recall_score",
            "pred_precision_score"])

    axplot.axis("equal")

    axplot.set_xlabel(
        "Recall score",
        color="black",
        fontsize=14)

    axplot.set_ylabel(
        "Precision score",
        color="black",
        fontsize=14)

    axplot.set_title(
        fig_title,
        fontsize=16)

    axplot.legend(
        loc='upper right',
        fontsize=10)

    axplot.annotate(
        text=(
            f"Perfect recall score: {np.round(recall_score_pct)}\%\n" +
            f"Perfect precision score: {np.round(precision_score_pct)}\%"),
        xy=(0.25,0.3),
        xytext=(0.25,0.3),
        fontsize=12,
        bbox=dict(
            boxstyle="round,pad=0.3",
            fc="yellow",
            ec="yellow",
            alpha=0.2))

    axplot.set_xlim([0,1.4])

    axplot.patch.set_facecolor("white")
    axplot.spines["bottom"].set_color("black")
    axplot.spines["top"].set_color("black")
    axplot.spines["left"].set_color("black")
    axplot.spines["right"].set_color("black")

    axplot.grid(
        color="grey",
        linestyle="-",
        linewidth=0.25,
        alpha=0.7)

    # convert the fig title to snake_case for filepath standardization
    output_fig_filename = (
        fig_title.casefold().replace(" ","_")
        + "_" + selected_cell_label
        + ".png")

    selected_cell_artifacts_dir = bconf.artifacts_output_dir(
        selected_cell_label)

    fig_output_path = (
        selected_cell_artifacts_dir.joinpath(output_fig_filename))

    plt.savefig(
        fig_output_path,
        dpi=600,
        bbox_inches="tight")


def plot_proxy_pareto_front(
    model_study: optuna.study.study.Study,
    selected_cell_label: str,
    fig_title: str) -> None:

    """
    Plot and save the Pareto front of proxy evaluation metrics 
    i.e. loss scores vs. inliers count scores.

    This function generates a Pareto front plot from an Optuna study
    that optimizes for both regression loss and predicted inlier count. 
    The plot includes an annotation showing the best compromised solution
    or trade-off solution obtained at the knee or inflection point of 
    the curve out of pareto-optimal trials.

    Args:
        model_study (optuna.study.study.Study): Optuna study object
            containing trials with recall and precision scores as
            objectives.
        selected_cell_label (str): Identifier for the evaluated cell,
            used to generate the output file path.
        fig_title (str): Title of the plot and basis for the output file
            name.
        output_log_status (bool, optional): If True, enables logging of
            intermediate evaluation steps. Defaults to False.

    Returns:
        None: The function saves the Pareto front plot as a PNG file in
        the artifacts directory associated with the selected cell.

    Example:
        .. code-block::

            hp.plot_proxy_pareto_front(
                if_study,
                selected_cell_label,
                fig_title="Isolation Forest Pareto Front")
    """
    sorted_best_trails = sorted(model_study.best_trials, 
                                key=lambda t: t.values[0], 
                                reverse=True)
    
    loss_scores = [trial.values[0] for trial in sorted_best_trails]
    inlier_scores = [trial.values[1] for trial in sorted_best_trails]

    kappa = curvature(loss_scores, inlier_scores, window_size=5)

    inflection_index = np.argmax(np.abs(kappa)) - 1

    loss_infl = loss_scores[inflection_index]
    inlier_infl = inlier_scores[inflection_index]

    axplot = optuna.visualization.matplotlib.plot_pareto_front(
        model_study,
        target_names=[
            "pred_mse_score",
            "pred_inlier_score"])
    
    axplot.scatter(loss_infl, inlier_infl, 
                marker='X', 
                color='green',
                label='Best Compromise Solution')
    
    # Add an arrow and text annotation
    axplot.annotate(text="Knee Point",
                xy=(loss_infl, inlier_infl), 
                xytext=(loss_infl+0.15, inlier_infl-0.15),
                fontsize=12,
                arrowprops=dict(facecolor='black', shrink=0.05))

    #axplot.axis("equal")
    axplot.set_xlim([0,1.05])

    axplot.set_xlabel(
        "Regression loss score",
        color="black",
        fontsize=14)

    axplot.set_ylabel(
        "Inlier count score",
        color="black",
        fontsize=14)

    axplot.set_title(
        fig_title,
        fontsize=16)

    axplot.legend(
        loc='right',
        fontsize=10)

    axplot.patch.set_facecolor("white")
    axplot.spines["bottom"].set_color("black")
    axplot.spines["top"].set_color("black")
    axplot.spines["left"].set_color("black")
    axplot.spines["right"].set_color("black")

    axplot.grid(
        color="grey",
        linestyle="-",
        linewidth=0.25,
        alpha=0.7)

    # convert the fig title to snake_case for filepath standardization
    output_fig_filename = (
        fig_title.casefold().replace(" ","_")
        + "_" + selected_cell_label
        + ".png")

    selected_cell_artifacts_dir = bconf.artifacts_output_dir(
        selected_cell_label)

    fig_output_path = (
        selected_cell_artifacts_dir.joinpath(output_fig_filename))

    plt.savefig(
        fig_output_path,
        dpi=600,
        bbox_inches="tight")


def export_current_hyperparam(
    df_best_param_current_cell: pd.DataFrame,
    selected_cell_label: str,
    export_csv_filepath: Union[pathlib.PosixPath, str],
    if_exists: Literal["replace", "keep"] = "replace",
    output_log_bool: bool=True):
    """
    Export best hyperparameters for a cell to a CSV file.

    This function manages the storage of best hyperparameters for a
    specified cell. If the cell's hyperparameters already exist in the
    CSV file, the behavior depends on ``if_exists``: either the rows are
    replaced or kept. If the cell is not found, a new row is created.
    Logging tracks the export status and duplication handling.

    Args:
        df_best_param_current_cell (pd.DataFrame): DataFrame containing the
            best hyperparameters for the current cell.
        selected_cell_label (str): Identifier for the evaluated cell.
        export_csv_filepath (Union[pathlib.PosixPath, str]): Path to the
            CSV file where hyperparameters are stored.
        if_exists (Literal["replace", "keep"], optional): Action to take
            if the cell already exists in the CSV. Defaults to
            ``"replace"``.
        output_log_bool (bool, optional): If True, enables logging output.
            Defaults to True.

    Returns:
        pd.DataFrame: Updated DataFrame containing hyperparameters from both
        existing records and the current cell.

    Raises:
        ValueError: If ``if_exists`` is not ``"replace"`` or ``"keep"``.

    Example:
        .. code-block::

            # Export current hyperparameters to CSV
            hyperparam_filepath =  PIPELINE_OUTPUT_DIR.joinpath(
                "hyperparams_autoencoder_tohoku.csv")

            hp.export_current_hyperparam(
                df_autoencoder_hyperparam,
                selected_cell_label,
                export_csv_filepath=hyperparam_filepath,
                if_exists="replace")
    """

    logger = _customize_logger(
        logger_name="export_current_hyperparam",
        output_log=output_log_bool)

    if os.path.exists(export_csv_filepath):
        df_csv = pd.read_csv(
            export_csv_filepath)

        # Status check if the current model hyperparam
        # already exists in the hyperparam inventories
        existed_before = (
            df_csv["cell_index"].astype(str).eq(selected_cell_label).any())

        logger.info("Have the hyperparam for "
                + f"{selected_cell_label} been evaluated?")
        logger.info(existed_before)
        logger.info("*"*70)
    else:
        df_csv = None
        existed_before = False

    # Decide action based on if_exists
    if existed_before:
        if if_exists == "replace":
            logger.info(f"Replacing existing rows for {selected_cell_label}.")

            # Exclude row that has the same selected_cell_label
            df_without_cell = df_csv.loc[
                ~df_csv["cell_index"].astype(str).eq(selected_cell_label)]

            df_updated_hyperparam = pd.concat(
                [df_without_cell,
                 df_best_param_current_cell],
                 axis=0,
                 ignore_index=True)
            action = "replaced"
        elif if_exists == "keep":
            logger.info(f"Keeping existing rows for {selected_cell_label};"
                        + "incoming rows ignored.")
            df_updated_hyperparam = df_csv.copy()
            action = "kept"
        else:
            raise ValueError('if_exists must be "replace" or "keep"')
    else:
        logger.info(f"Creating new row for cell {selected_cell_label}.")
        df_updated_hyperparam = pd.concat(
            [df_csv,
             df_best_param_current_cell],
             axis=0,
             ignore_index=True)
        action = "created"

    logger.info(
        f"Hyperparameters for {selected_cell_label} "
        + f"have been {action} in the CSV file."
    )

    # Export metrics to CSV
    df_updated_hyperparam.to_csv(
        export_csv_filepath,
        index=False)

    return df_updated_hyperparam

def export_current_model_metrics(
    model_name: str,
    selected_cell_label: str,
    df_current_eval_metrics: pd.DataFrame,
    export_csv_filepath: Union[pathlib.PosixPath, str],
    if_exists: Literal["replace", "keep"] = "replace",
    output_log_bool: bool = True,
):
    """
    Export current model evaluation metrics to a CSV file.

    This function checks if the evaluation metrics for a given model and
    cell are already stored in the CSV file. Based on the ``if_exists``
    flag, it either replaces existing rows, keeps them unchanged, or
    creates a new entry. Logging tracks the status of the export process.

    Args:
        model_name (str): Name of the machine learning model.
        selected_cell_label (str): Identifier for the evaluated cell.
        df_current_eval_metrics (pd.DataFrame): DataFrame containing
            current evaluation metrics to be exported.
        export_csv_filepath (Union[pathlib.PosixPath, str]): Path to the
            CSV file where evaluation metrics are stored.
        if_exists (Literal["replace", "keep"], optional): Action to take
            if the model-cell combination already exists in the CSV.
            Defaults to "replace".
        output_log_bool (bool, optional): If True, enables logging output.
            Defaults to True.

    Returns:
        pd.DataFrame: Updated DataFrame containing evaluation metrics from
        both existing and current evaluations.

    Raises:
        ValueError: If ``if_exists`` is not "replace" or "keep".

    Example:
        .. code-block::

            # Export current metrics to CSV
            hyperparam_eval_filepath =  Path.cwd().joinpath(
                "eval_metrics_hp_single_cell_tohoku.csv")

            hp.export_current_model_metrics(
                model_name="iforest",
                selected_cell_label=selected_cell_label,
                df_current_eval_metrics=df_current_eval_metrics,
                export_csv_filepath=hyperparam_eval_filepath,
                if_exists="replace")
    """
    logger = _customize_logger(
        logger_name="export_current_model_metrics",
        output_log=output_log_bool
    )

    if os.path.exists(export_csv_filepath):
        df_csv = pd.read_csv(export_csv_filepath)

        # Check if this model-cell pair already exists
        existed_before = (
            (df_csv["ml_model"].astype(str) == model_name) &
            (df_csv["cell_index"].astype(str) == selected_cell_label)
        ).any()

        logger.info("Have the metrics for "
                    f"{model_name} on cell {selected_cell_label} "
                    "been evaluated before?")
        logger.info(existed_before)
        logger.info("-" * 70)
    else:
        df_csv = None
        existed_before = False

    # Decide action based on if_exists
    if existed_before:
        if if_exists == "replace":
            logger.info(f"Replacing existing row for {model_name}, "
                        f"{selected_cell_label}.")

            # Exclude row that has the same model_name and selected_cell_label
            df_without_entry = df_csv.loc[
                ~(
                    (df_csv["ml_model"].astype(str) == model_name) &
                    (df_csv["cell_index"].astype(str) == selected_cell_label)
                )
            ]

            df_updated_metrics = pd.concat(
                [df_without_entry, df_current_eval_metrics],
                axis=0,
                ignore_index=True
            )
            action = "replaced"

        elif if_exists == "keep":
            logger.info(f"Keeping existing row for {model_name}, "
                        f"{selected_cell_label}; incoming metrics ignored.")
            df_updated_metrics = df_csv.copy()
            action = "kept"

        else:
            raise ValueError('if_exists must be "replace" or "keep"')
    else:
        logger.info(f"Creating new row for {model_name}, "
                    f"{selected_cell_label}.")
        df_updated_metrics = pd.concat(
            [df_csv, df_current_eval_metrics],
            axis=0,
            ignore_index=True
        )
        action = "created"

    logger.info(f"Metrics for {model_name}, {selected_cell_label} have been "
                f"{action} in the CSV file.")

    df_updated_metrics.to_csv(export_csv_filepath, index=False)

    return df_updated_metrics<|MERGE_RESOLUTION|>--- conflicted
+++ resolved
@@ -27,16 +27,14 @@
       ``mode``).
     - ``aggregate_best_trials``: Collect parameters from ``study.best_trials``
       and produce a single-row DataFrame of aggregated hyperparameters.
-    - ``plot_proxy_pareto_front``: Plot the Pareto front with proxy evaluation 
-      metrics, and save to the artifacts folder.
+    - ``plot_proxy_pareto_front``: Plot the Pareto front for proxy metrics
+      (loss score vs. inlier score), annotates best compromised solution, 
+      and save to the artifacts folder.
     - ``evaluate_hp_perfect_score_pct``: Compute the percentage of trials
       with perfect recall and precision (value == 1) and log per-trial
       scores.
     - ``plot_pareto_front``: Plot the Pareto front (recall vs. precision),
       annotate perfect-score percentages, and save to the artifacts folder.
-    - ``plot_proxy_pareto_front``: Plot the Pareto front for proxy metrics
-      (loss score vs. inlier score), annotates best compromised solution, 
-      and save to the artifacts folder.
     - ``export_current_hyperparam``: Append best hyperparameters for a cell
       to a CSV (skips if already present) and return the updated DataFrame.
     - ``export_current_model_metrics``: Append evaluation metrics for a
@@ -67,11 +65,7 @@
 import matplotlib as mpl
 import matplotlib.pyplot as plt
 import numpy as np
-<<<<<<< HEAD
 from collections import Counter
-=======
-from scipy.ndimage import uniform_filter1d
->>>>>>> d0cf5d20
 import optuna
 from matplotlib import rcParams
 import pyod
@@ -82,7 +76,6 @@
 from pyod.models.knn import KNN
 from pyod.models.lof import LOF
 from pyod.models.pca import PCA
-from scipy.ndimage import uniform_filter1d
 
 rcParams["text.usetex"] = True
 
@@ -1240,128 +1233,6 @@
         dpi=600,
         bbox_inches="tight")
 
-
-def plot_proxy_pareto_front(
-    model_study: optuna.study.study.Study,
-    selected_cell_label: str,
-    fig_title: str) -> None:
-
-    """
-    Plot and save the Pareto front of proxy evaluation metrics 
-    i.e. loss scores vs. inliers count scores.
-
-    This function generates a Pareto front plot from an Optuna study
-    that optimizes for both regression loss and predicted inlier count. 
-    The plot includes an annotation showing the best compromised solution
-    or trade-off solution obtained at the knee or inflection point of 
-    the curve out of pareto-optimal trials.
-
-    Args:
-        model_study (optuna.study.study.Study): Optuna study object
-            containing trials with recall and precision scores as
-            objectives.
-        selected_cell_label (str): Identifier for the evaluated cell,
-            used to generate the output file path.
-        fig_title (str): Title of the plot and basis for the output file
-            name.
-        output_log_status (bool, optional): If True, enables logging of
-            intermediate evaluation steps. Defaults to False.
-
-    Returns:
-        None: The function saves the Pareto front plot as a PNG file in
-        the artifacts directory associated with the selected cell.
-
-    Example:
-        .. code-block::
-
-            hp.plot_proxy_pareto_front(
-                if_study,
-                selected_cell_label,
-                fig_title="Isolation Forest Pareto Front")
-    """
-    sorted_best_trails = sorted(model_study.best_trials, 
-                                key=lambda t: t.values[0], 
-                                reverse=True)
-    
-    loss_scores = [trial.values[0] for trial in sorted_best_trails]
-    inlier_scores = [trial.values[1] for trial in sorted_best_trails]
-
-    kappa = curvature(loss_scores, inlier_scores, window_size=5)
-
-    inflection_index = np.argmax(np.abs(kappa)) - 1
-
-    loss_infl = loss_scores[inflection_index]
-    inlier_infl = inlier_scores[inflection_index]
-
-    axplot = optuna.visualization.matplotlib.plot_pareto_front(
-        model_study,
-        target_names=[
-            "pred_mse_score",
-            "pred_inlier_score"])
-    
-    axplot.scatter(loss_infl, inlier_infl, 
-                marker='X', 
-                color='green',
-                label='Best Compromise Solution')
-    
-    # Add an arrow and text annotation
-    axplot.annotate(text="Knee Point",
-                xy=(loss_infl, inlier_infl), 
-                xytext=(loss_infl+0.15, inlier_infl-0.15),
-                fontsize=12,
-                arrowprops=dict(facecolor='black', shrink=0.05))
-
-    #axplot.axis("equal")
-    axplot.set_xlim([0,1.05])
-
-    axplot.set_xlabel(
-        "Regression loss score",
-        color="black",
-        fontsize=14)
-
-    axplot.set_ylabel(
-        "Inlier count score",
-        color="black",
-        fontsize=14)
-
-    axplot.set_title(
-        fig_title,
-        fontsize=16)
-
-    axplot.legend(
-        loc='right',
-        fontsize=10)
-
-    axplot.patch.set_facecolor("white")
-    axplot.spines["bottom"].set_color("black")
-    axplot.spines["top"].set_color("black")
-    axplot.spines["left"].set_color("black")
-    axplot.spines["right"].set_color("black")
-
-    axplot.grid(
-        color="grey",
-        linestyle="-",
-        linewidth=0.25,
-        alpha=0.7)
-
-    # convert the fig title to snake_case for filepath standardization
-    output_fig_filename = (
-        fig_title.casefold().replace(" ","_")
-        + "_" + selected_cell_label
-        + ".png")
-
-    selected_cell_artifacts_dir = bconf.artifacts_output_dir(
-        selected_cell_label)
-
-    fig_output_path = (
-        selected_cell_artifacts_dir.joinpath(output_fig_filename))
-
-    plt.savefig(
-        fig_output_path,
-        dpi=600,
-        bbox_inches="tight")
-
-
 def export_current_hyperparam(
     df_best_param_current_cell: pd.DataFrame,
     selected_cell_label: str,
